"""
Test ndarray subclass that handles symbolic units.




"""

# ----------------------------------------------------------------------------
# Copyright (c) 2013, yt Development Team.
#
# Distributed under the terms of the Modified BSD License.
#
# The full license is in the file COPYING.txt, distributed with this software.
# ----------------------------------------------------------------------------

import copy
import itertools
import math
import numpy as np
import operator
import os
import pickle
import pytest
import shutil
import tempfile
import warnings

from numpy.testing import (
    assert_array_equal,
    assert_equal,
    assert_array_almost_equal,
    assert_almost_equal,
)
from numpy import array
from unyt.array import (
    unyt_array,
    unyt_quantity,
    unary_operators,
    binary_operators,
    uconcatenate,
    ucross,
    udot,
    uintersect1d,
    unorm,
    ustack,
    uunion1d,
    uvstack,
    loadtxt,
    savetxt,
)
from unyt.exceptions import (
    InvalidUnitEquivalence,
    InvalidUnitOperation,
    IterableUnitCoercionError,
    UnitConversionError,
    UnitOperationError,
    UnitParseError,
    UnitsNotReducible,
)
from unyt.testing import assert_allclose_units, _process_warning
from unyt.unit_symbols import cm, m, g, degree
from unyt.unit_registry import UnitRegistry
from unyt._on_demand_imports import _astropy, _h5py, _pint, NotAModule
from unyt._physical_ratios import metallicity_sun, speed_of_light_cm_per_s
from unyt import dimensions, Unit, degC, K, delta_degC, degF, R, delta_degF


def operate_and_compare(a, b, op, answer):
    # Test generator for unyt_arrays tests
    assert_array_almost_equal(op(a, b), answer)


def assert_isinstance(a, type):
    assert isinstance(a, type)


def test_addition():
    """
    Test addition of two unyt_arrays

    """

    # Same units
    a1 = unyt_array([1, 2, 3], "cm")
    a2 = unyt_array([4, 5, 6], "cm")
    a3 = [4 * cm, 5 * cm, 6 * cm]
    answer = unyt_array([5, 7, 9], "cm")

    operate_and_compare(a1, a2, operator.add, answer)
    operate_and_compare(a2, a1, operator.add, answer)
    operate_and_compare(a1, a3, operator.add, answer)
    operate_and_compare(a3, a1, operator.add, answer)
    operate_and_compare(a2, a1, np.add, answer)
    operate_and_compare(a1, a2, np.add, answer)
    operate_and_compare(a1, a3, np.add, answer)
    operate_and_compare(a3, a1, np.add, answer)

    # different units
    a1 = unyt_array([1, 2, 3], "cm")
    a2 = unyt_array([4, 5, 6], "m")
    a3 = [4 * m, 5 * m, 6 * m]
    answer1 = unyt_array([401, 502, 603], "cm")
    answer2 = unyt_array([4.01, 5.02, 6.03], "m")

    operate_and_compare(a1, a2, operator.add, answer1)
    operate_and_compare(a2, a1, operator.add, answer2)
    operate_and_compare(a1, a3, operator.add, answer1)
    operate_and_compare(a3, a1, operator.add, answer2)
    operate_and_compare(a1, a2, np.add, answer1)
    operate_and_compare(a2, a1, np.add, answer2)
    operate_and_compare(a1, a3, np.add, answer1)
    operate_and_compare(a3, a1, np.add, answer2)

    # Test dimensionless quantities
    a1 = unyt_array([1, 2, 3])
    a2 = array([4, 5, 6])
    a3 = [4, 5, 6]
    answer = unyt_array([5, 7, 9])

    operate_and_compare(a1, a2, operator.add, answer)
    operate_and_compare(a2, a1, operator.add, answer)
    operate_and_compare(a1, a3, operator.add, answer)
    operate_and_compare(a3, a1, operator.add, answer)
    operate_and_compare(a1, a2, np.add, answer)
    operate_and_compare(a2, a1, np.add, answer)
    operate_and_compare(a1, a3, np.add, answer)
    operate_and_compare(a3, a1, np.add, answer)

    # Catch the different dimensions error
    a1 = unyt_array([1, 2, 3], "m")
    a2 = unyt_array([4, 5, 6], "kg")
    a3 = [7, 8, 9]
    a4 = unyt_array([10, 11, 12], "")

    with pytest.raises(UnitOperationError):
        operator.add(a1, a2)
    with pytest.raises(UnitOperationError):
        operator.iadd(a1, a2)
    with pytest.raises(UnitOperationError):
        operator.add(a1, a3)
    with pytest.raises(UnitOperationError):
        operator.iadd(a1, a3)
    with pytest.raises(UnitOperationError):
        operator.add(a3, a1)
    with pytest.raises(UnitOperationError):
        operator.iadd(a3, a1)
    with pytest.raises(UnitOperationError):
        operator.add(a1, a4)
    with pytest.raises(UnitOperationError):
        operator.iadd(a1, a4)
    with pytest.raises(UnitOperationError):
        operator.add(a4, a1)
    with pytest.raises(UnitOperationError):
        operator.iadd(a4, a1)

    # adding with zero is allowed irrespective of the units
    zeros = np.zeros(3)
    zeros_yta_dimless = unyt_array(zeros, "dimensionless")
    zeros_yta_length = unyt_array(zeros, "m")
    zeros_yta_mass = unyt_array(zeros, "kg")
    operands = [0, zeros, zeros_yta_length]

    for op in [operator.add, np.add]:
        for operand in operands:
            operate_and_compare(a1, operand, op, a1)
            operate_and_compare(operand, a1, op, a1)
            operate_and_compare(4 * m, operand, op, 4 * m)
            operate_and_compare(operand, 4 * m, op, 4 * m)

    operands = [
        unyt_quantity(0),
        unyt_quantity(0, "kg"),
        zeros_yta_dimless,
        zeros_yta_mass,
    ]

    for op in [operator.add, np.add]:
        for operand in operands:
            with pytest.raises(UnitOperationError):
                operate_and_compare(a1, operand, op, a1)
            with pytest.raises(UnitOperationError):
                operate_and_compare(operand, a1, op, a1)
            with pytest.raises(UnitOperationError):
                operate_and_compare(4 * m, operand, op, 4 * m)
            with pytest.raises(UnitOperationError):
                operate_and_compare(operand, 4 * m, op, 4 * m)


def test_subtraction():
    """
    Test subtraction of two unyt_arrays

    """

    # Same units
    a1 = unyt_array([1, 2, 3], "cm")
    a2 = unyt_array([4, 5, 6], "cm")
    a3 = [4 * cm, 5 * cm, 6 * cm]
    answer1 = unyt_array([-3, -3, -3], "cm")
    answer2 = unyt_array([3, 3, 3], "cm")

    operate_and_compare(a1, a2, operator.sub, answer1)
    operate_and_compare(a2, a1, operator.sub, answer2)
    operate_and_compare(a1, a3, operator.sub, answer1)
    operate_and_compare(a3, a1, operator.sub, answer2)
    operate_and_compare(a1, a2, np.subtract, answer1)
    operate_and_compare(a2, a1, np.subtract, answer2)
    operate_and_compare(a1, a3, np.subtract, answer1)
    operate_and_compare(a3, a1, np.subtract, answer2)

    # different units
    a1 = unyt_array([1, 2, 3], "cm")
    a2 = unyt_array([4, 5, 6], "m")
    a3 = [4 * m, 5 * m, 6 * m]
    answer1 = unyt_array([-399, -498, -597], "cm")
    answer2 = unyt_array([3.99, 4.98, 5.97], "m")
    answer3 = unyt_array([399, 498, 597], "cm")

    operate_and_compare(a1, a2, operator.sub, answer1)
    operate_and_compare(a2, a1, operator.sub, answer2)
    operate_and_compare(a1, a3, operator.sub, answer1)
    operate_and_compare(a3, a1, operator.sub, answer3)
    operate_and_compare(a1, a2, np.subtract, answer1)
    operate_and_compare(a2, a1, np.subtract, answer2)
    operate_and_compare(a1, a3, np.subtract, answer1)
    operate_and_compare(a3, a1, np.subtract, answer3)

    # Test dimensionless quantities
    a1 = unyt_array([1, 2, 3])
    a2 = array([4, 5, 6])
    a3 = [4, 5, 6]
    answer1 = unyt_array([-3, -3, -3])
    answer2 = unyt_array([3, 3, 3])

    operate_and_compare(a1, a2, operator.sub, answer1)
    operate_and_compare(a2, a1, operator.sub, answer2)
    operate_and_compare(a1, a3, operator.sub, answer1)
    operate_and_compare(a3, a1, operator.sub, answer2)
    operate_and_compare(a1, a2, np.subtract, answer1)
    operate_and_compare(a2, a1, np.subtract, answer2)
    operate_and_compare(a1, a3, np.subtract, answer1)
    operate_and_compare(a3, a1, np.subtract, answer2)

    # Catch the different dimensions error
    a1 = unyt_array([1, 2, 3], "m")
    a2 = unyt_array([4, 5, 6], "kg")
    a3 = [7, 8, 9]
    a4 = unyt_array([10, 11, 12], "")

    with pytest.raises(UnitOperationError):
        operator.sub(a1, a2)
    with pytest.raises(UnitOperationError):
        operator.isub(a1, a2)
    with pytest.raises(UnitOperationError):
        operator.sub(a1, a3)
    with pytest.raises(UnitOperationError):
        operator.isub(a1, a3)
    with pytest.raises(UnitOperationError):
        operator.sub(a3, a1)
    with pytest.raises(UnitOperationError):
        operator.isub(a3, a1)
    with pytest.raises(UnitOperationError):
        operator.sub(a1, a4)
    with pytest.raises(UnitOperationError):
        operator.isub(a1, a4)
    with pytest.raises(UnitOperationError):
        operator.sub(a4, a1)
    with pytest.raises(UnitOperationError):
        operator.isub(a4, a1)

    # subtracting with zero is allowed irrespective of the units
    zeros = np.zeros(3)
    zeros_yta_dimless = unyt_array(zeros, "dimensionless")
    zeros_yta_length = unyt_array(zeros, "m")
    zeros_yta_mass = unyt_array(zeros, "kg")
    operands = [0, zeros, zeros_yta_length]

    for op in [operator.sub, np.subtract]:
        for operand in operands:
            operate_and_compare(a1, operand, op, a1)
            operate_and_compare(operand, a1, op, -a1)
            operate_and_compare(4 * m, operand, op, 4 * m)
            operate_and_compare(operand, 4 * m, op, -4 * m)

    operands = [
        unyt_quantity(0),
        unyt_quantity(0, "kg"),
        zeros_yta_dimless,
        zeros_yta_mass,
    ]

    for op in [operator.sub, np.subtract]:
        for operand in operands:
            with pytest.raises(UnitOperationError):
                operate_and_compare(a1, operand, op, a1)
            with pytest.raises(UnitOperationError):
                operate_and_compare(operand, a1, op, -a1)
            with pytest.raises(UnitOperationError):
                operate_and_compare(4 * m, operand, op, 4 * m)
            with pytest.raises(UnitOperationError):
                operate_and_compare(operand, 4 * m, op, -4 * m)


def test_multiplication():
    """
    Test multiplication of two unyt_arrays

    """

    # Same units
    a1 = unyt_array([1, 2, 3], "cm")
    a2 = unyt_array([4, 5, 6], "cm")
    a3 = [4 * cm, 5 * cm, 6 * cm]
    answer = unyt_array([4, 10, 18], "cm**2")

    operate_and_compare(a1, a2, operator.mul, answer)
    operate_and_compare(a2, a1, operator.mul, answer)
    operate_and_compare(a1, a3, operator.mul, answer)
    operate_and_compare(a3, a1, operator.mul, answer)
    operate_and_compare(a1, a2, np.multiply, answer)
    operate_and_compare(a2, a1, np.multiply, answer)
    operate_and_compare(a1, a3, np.multiply, answer)
    operate_and_compare(a3, a1, np.multiply, answer)

    # different units, same dimension
    a1 = unyt_array([1, 2, 3], "cm")
    a2 = unyt_array([4, 5, 6], "m")
    a3 = [4 * m, 5 * m, 6 * m]
    answer1 = unyt_array([400, 1000, 1800], "cm**2")
    answer2 = unyt_array([0.04, 0.10, 0.18], "m**2")
    answer3 = unyt_array([4, 10, 18], "cm*m")

    operate_and_compare(a1, a2, operator.mul, answer1)
    operate_and_compare(a2, a1, operator.mul, answer2)
    operate_and_compare(a1, a3, operator.mul, answer1)
    operate_and_compare(a3, a1, operator.mul, answer2)
    operate_and_compare(a1, a2, np.multiply, answer3)
    operate_and_compare(a2, a1, np.multiply, answer3)
    operate_and_compare(a1, a3, np.multiply, answer3)
    operate_and_compare(a3, a1, np.multiply, answer3)

    # different dimensions
    a1 = unyt_array([1, 2, 3], "cm")
    a2 = unyt_array([4, 5, 6], "g")
    a3 = [4 * g, 5 * g, 6 * g]
    answer = unyt_array([4, 10, 18], "cm*g")

    operate_and_compare(a1, a2, operator.mul, answer)
    operate_and_compare(a2, a1, operator.mul, answer)
    operate_and_compare(a1, a3, operator.mul, answer)
    operate_and_compare(a3, a1, operator.mul, answer)
    operate_and_compare(a1, a2, np.multiply, answer)
    operate_and_compare(a2, a1, np.multiply, answer)
    operate_and_compare(a1, a3, np.multiply, answer)
    operate_and_compare(a3, a1, np.multiply, answer)

    # One dimensionless, one unitful
    a1 = unyt_array([1, 2, 3], "cm")
    a2 = array([4, 5, 6])
    a3 = [4, 5, 6]
    answer = unyt_array([4, 10, 18], "cm")

    operate_and_compare(a1, a2, operator.mul, answer)
    operate_and_compare(a2, a1, operator.mul, answer)
    operate_and_compare(a1, a3, operator.mul, answer)
    operate_and_compare(a3, a1, operator.mul, answer)
    operate_and_compare(a1, a2, np.multiply, answer)
    operate_and_compare(a2, a1, np.multiply, answer)
    operate_and_compare(a1, a3, np.multiply, answer)
    operate_and_compare(a3, a1, np.multiply, answer)

    # Both dimensionless quantities
    a1 = unyt_array([1, 2, 3])
    a2 = array([4, 5, 6])
    a3 = [4, 5, 6]
    answer = unyt_array([4, 10, 18])

    operate_and_compare(a1, a2, operator.mul, answer)
    operate_and_compare(a2, a1, operator.mul, answer)
    operate_and_compare(a1, a3, operator.mul, answer)
    operate_and_compare(a3, a1, operator.mul, answer)
    operate_and_compare(a1, a2, np.multiply, answer)
    operate_and_compare(a2, a1, np.multiply, answer)
    operate_and_compare(a1, a3, np.multiply, answer)
    operate_and_compare(a3, a1, np.multiply, answer)


def test_division():
    """
    Test multiplication of two unyt_arrays

    """

    # Same units
    a1 = unyt_array([1.0, 2.0, 3.0], "cm")
    a2 = unyt_array([4.0, 5.0, 6.0], "cm")
    a3 = [4 * cm, 5 * cm, 6 * cm]
    answer1 = unyt_array([0.25, 0.4, 0.5])
    answer2 = unyt_array([4, 2.5, 2])
    op = operator.truediv

    operate_and_compare(a1, a2, op, answer1)
    operate_and_compare(a2, a1, op, answer2)
    operate_and_compare(a1, a3, op, answer1)
    operate_and_compare(a3, a1, op, answer2)
    operate_and_compare(a1, a2, np.divide, answer1)
    operate_and_compare(a2, a1, np.divide, answer2)
    operate_and_compare(a1, a3, np.divide, answer1)
    operate_and_compare(a3, a1, np.divide, answer2)

    # different units, same dimension
    a1 = unyt_array([1.0, 2.0, 3.0], "cm")
    a2 = unyt_array([4.0, 5.0, 6.0], "m")
    a3 = [4 * m, 5 * m, 6 * m]
    answer1 = unyt_array([0.0025, 0.004, 0.005])
    answer2 = unyt_array([400, 250, 200])

    operate_and_compare(a1, a2, op, answer1)
    operate_and_compare(a2, a1, op, answer2)
    operate_and_compare(a1, a3, op, answer1)
    operate_and_compare(a3, a1, op, answer2)
    operate_and_compare(a1, a2, np.divide, answer1)
    operate_and_compare(a2, a1, np.divide, answer2)
    operate_and_compare(a1, a3, np.divide, answer1)
    operate_and_compare(a3, a1, np.divide, answer2)

    # different dimensions
    a1 = unyt_array([1.0, 2.0, 3.0], "cm")
    a2 = unyt_array([4.0, 5.0, 6.0], "g")
    a3 = [4 * g, 5 * g, 6 * g]
    answer1 = unyt_array([0.25, 0.4, 0.5], "cm/g")
    answer2 = unyt_array([4, 2.5, 2], "g/cm")

    operate_and_compare(a1, a2, op, answer1)
    operate_and_compare(a2, a1, op, answer2)
    operate_and_compare(a1, a3, op, answer1)
    operate_and_compare(a3, a1, op, answer2)
    operate_and_compare(a1, a2, np.divide, answer1)
    operate_and_compare(a2, a1, np.divide, answer2)
    operate_and_compare(a1, a3, np.divide, answer1)
    operate_and_compare(a3, a1, np.divide, answer2)

    # One dimensionless, one unitful
    a1 = unyt_array([1.0, 2.0, 3.0], "cm")
    a2 = array([4.0, 5.0, 6.0])
    a3 = [4, 5, 6]
    answer1 = unyt_array([0.25, 0.4, 0.5], "cm")
    answer2 = unyt_array([4, 2.5, 2], "1/cm")

    operate_and_compare(a1, a2, op, answer1)
    operate_and_compare(a2, a1, op, answer2)
    operate_and_compare(a1, a3, op, answer1)
    operate_and_compare(a3, a1, op, answer2)
    operate_and_compare(a1, a2, np.divide, answer1)
    operate_and_compare(a2, a1, np.divide, answer2)
    operate_and_compare(a1, a3, np.divide, answer1)
    operate_and_compare(a3, a1, np.divide, answer2)

    # Both dimensionless quantities
    a1 = unyt_array([1.0, 2.0, 3.0])
    a2 = array([4.0, 5.0, 6.0])
    a3 = [4, 5, 6]
    answer1 = unyt_array([0.25, 0.4, 0.5])
    answer2 = unyt_array([4, 2.5, 2])

    operate_and_compare(a1, a2, op, answer1)
    operate_and_compare(a2, a1, op, answer2)
    operate_and_compare(a1, a3, op, answer1)
    operate_and_compare(a3, a1, op, answer2)
    operate_and_compare(a1, a3, np.divide, answer1)
    operate_and_compare(a3, a1, np.divide, answer2)
    operate_and_compare(a1, a3, np.divide, answer1)
    operate_and_compare(a3, a1, np.divide, answer2)


def test_power():
    """
    Test power operator ensure units are correct.

    """

    from unyt import cm

    cm_arr = np.array([1.0, 1.0]) * cm

    assert_equal((1 * cm) ** 3, unyt_quantity(1, "cm**3"))
    assert_equal(np.power((1 * cm), 3), unyt_quantity(1, "cm**3"))
    assert_equal((1 * cm) ** unyt_quantity(3), unyt_quantity(1, "cm**3"))
    with pytest.raises(UnitOperationError):
        np.power((1 * cm), unyt_quantity(3, "g"))
    with pytest.raises(InvalidUnitOperation):
        np.power(cm, cm)

    assert_equal(cm_arr ** 3, unyt_array([1, 1], "cm**3"))
    assert_equal(np.power(cm_arr, 3), unyt_array([1, 1], "cm**3"))
    assert_equal(cm_arr ** unyt_quantity(3), unyt_array([1, 1], "cm**3"))
    with pytest.raises(UnitOperationError):
        np.power(cm_arr, unyt_quantity(3, "g"))

    try:
        np.power(cm_arr, unyt_quantity(3, "g"))
    except UnitOperationError as err:
        assert isinstance(err.unit1, Unit)
        assert isinstance(err.unit2, Unit)


def test_comparisons():
    """
    Test numpy ufunc comparison operators for unit consistency.

    """
    from unyt.array import unyt_array

    a1 = unyt_array([1, 2, 3], "cm")
    a2 = unyt_array([2, 1, 3], "cm")
    a3 = unyt_array([0.02, 0.01, 0.03], "m")
    a4 = unyt_array([1, 2, 3], "g")
    dimless = np.array([2, 1, 3])

    ops = (np.less, np.less_equal, np.greater, np.greater_equal, np.equal, np.not_equal)

    answers = (
        [True, False, False],
        [True, False, True],
        [False, True, False],
        [False, True, True],
        [False, False, True],
        [True, True, False],
    )

    for op, answer in zip(ops, answers):
        operate_and_compare(a1, a2, op, answer)
    for op, answer in zip(ops, answers):
        operate_and_compare(a1, dimless, op, answer)

    for op, answer in zip(ops, answers):
        operate_and_compare(a1, a3, op, answer)

    for op, answer in zip(ops, answers):
        operate_and_compare(a1, a3.in_units("cm"), op, answer)

    # Check that comparisons with dimensionless quantities work in both
    # directions.
    operate_and_compare(a3, dimless, np.less, [True, True, True])
    operate_and_compare(dimless, a3, np.less, [False, False, False])
    assert_equal(a1 < 2, [True, False, False])
    assert_equal(a1 < 2, np.less(a1, 2))
    assert_equal(2 < a1, [False, False, True])
    assert_equal(2 < a1, np.less(2, a1))

    # Check that comparisons with arrays that have different units with
    # different dimensions work properly
    operate_and_compare(a1, a4, np.equal, [False, False, False])
    operate_and_compare(a1, a4, np.not_equal, [True, True, True])

    # check that comparing quantities returns bools and not 0-D arrays
    el1, el4 = a1[0], a4[0]
    assert (el1 == el4) is False
    assert (el1 != el4) is True

    # comparisons that aren't == and !=
    with pytest.raises(UnitOperationError):
        np.greater(a1, a4)
    with pytest.raises(UnitOperationError):
        a1 > a4
    with pytest.raises(UnitOperationError):
        np.greater(el1, el4)
    with pytest.raises(UnitOperationError):
        el1 > el4


def test_unit_conversions():
    """
    Test operations that convert to different units or cast to ndarray

    """
    from unyt.array import unyt_quantity
    from unyt.unit_object import Unit

    km = unyt_quantity(1.0, "km", dtype="float64")
    km_in_cm = km.in_units("cm")
    cm_unit = Unit("cm")
    kpc_unit = Unit("kpc")

    assert_equal(km_in_cm, km)
    assert_equal(km_in_cm.in_cgs(), 1e5)
    assert_equal(km_in_cm.in_mks(), 1e3)
    assert_equal(km_in_cm.units, cm_unit)

    km_view = km.ndarray_view()
    km.convert_to_units("cm")
    assert km_view.base is km.base

    assert_equal(km, unyt_quantity(1, "km"))
    assert_equal(km.in_cgs(), 1e5)
    assert_equal(km.in_mks(), 1e3)
    assert_equal(km.units, cm_unit)

    km.convert_to_units("kpc")
    assert km_view.base is km.base

    assert_array_almost_equal(km, unyt_quantity(1, "km"))
    assert_array_almost_equal(km.in_cgs(), unyt_quantity(1e5, "cm"))
    assert_array_almost_equal(km.in_mks(), unyt_quantity(1e3, "m"))
    assert_equal(km.units, kpc_unit)

    assert_isinstance(km.to_ndarray(), np.ndarray)
    assert_isinstance(km.ndarray_view(), np.ndarray)

    dyne = unyt_quantity(1.0, "dyne")

    assert_equal(dyne.in_cgs(), dyne)
    assert_equal(dyne.in_cgs(), 1.0)
    assert_equal(dyne.in_mks(), dyne)
    assert_equal(dyne.in_mks(), 1e-5)
    assert_equal(str(dyne.in_mks().units), "N")
    assert_equal(str(dyne.in_cgs().units), "dyn")

    em3 = unyt_quantity(1.0, "erg/m**3")

    assert_equal(em3.in_cgs(), em3)
    assert_equal(em3.in_cgs(), 1e-6)
    assert_equal(em3.in_mks(), em3)
    assert_equal(em3.in_mks(), 1e-7)
    assert_equal(str(em3.in_mks().units), "Pa")
    assert_equal(str(em3.in_cgs().units), "dyn/cm**2")

    em3_converted = unyt_quantity(1545436840.386756, "Msun/(Myr**2*kpc)")
    assert_equal(em3.in_base(unit_system="galactic"), em3)
    assert_array_almost_equal(em3.in_base(unit_system="galactic"), em3_converted)
    assert_equal(str(em3.in_base(unit_system="galactic").units), "Msun/(Myr**2*kpc)")

    dimless = unyt_quantity(1.0, "")
    assert_equal(dimless.in_cgs(), dimless)
    assert_equal(dimless.in_cgs(), 1.0)
    assert_equal(dimless.in_mks(), dimless)
    assert_equal(dimless.in_mks(), 1.0)
    assert_equal(str(dimless.in_cgs().units), "dimensionless")

    kg = unyt_quantity(1.0, "kg")
    assert kg.to(g).v == 1000
    assert kg.in_units(g).v == 1000
    kg.convert_to_units(g)
    assert kg.v == 1000

    ten_grams = 10 * g
    assert kg.to(ten_grams).v == 100
    assert kg.in_units(ten_grams).v == 100
    kg.convert_to_units(ten_grams)
    assert kg.v == 100

    with pytest.raises(UnitParseError):
        kg.to([1, 2] * g)

    with pytest.raises(UnitParseError):
        kg.in_units([1, 2] * g)

    with pytest.raises(UnitParseError):
        kg.convert_to_units([1, 2] * g)


def test_temperature_conversions():
    """
    Test conversions between various supported temperatue scales.

    Also ensure we only allow compound units with temperature
    scales that have a proper zero point.

    """
    from unyt.unit_object import InvalidUnitOperation

    km = unyt_quantity(1, "km", dtype="float64")
    balmy = unyt_quantity(300, "K", dtype="float64")
    balmy_F = unyt_quantity(80.33, "degF")
    balmy_C = unyt_quantity(26.85, "degC")
    balmy_R = unyt_quantity(540, "R")

    assert_array_almost_equal(balmy.in_units("degF").d, balmy_F.d)
    assert balmy.in_units("degF").units, balmy_F.units
    assert_array_almost_equal(balmy.in_units("degC").d, balmy_C.d)
    assert balmy.in_units("degC").units, balmy_C.units
    assert_array_almost_equal(balmy.in_units("R").d, balmy_R.d)
    assert balmy.in_units("R").units == balmy_R.units

    balmy_view = balmy.ndarray_view()

    balmy.convert_to_units("degF")
    assert balmy_view.base is balmy.base
    assert_array_almost_equal(np.array(balmy), np.array(balmy_F))

    balmy.convert_to_units("degC")
    assert balmy_view.base is balmy.base
    assert_array_almost_equal(np.array(balmy), np.array(balmy_C))

    balmy.convert_to_units("R")
    assert balmy_view.base is balmy.base
    assert_array_almost_equal(np.array(balmy), np.array(balmy_R))

    balmy.convert_to_units("degF")
    assert balmy_view.base is balmy.base
    assert_array_almost_equal(np.array(balmy), np.array(balmy_F))

    with pytest.raises(InvalidUnitOperation):
        np.multiply(balmy, km)
    with pytest.raises(InvalidUnitOperation):
        np.multiply(balmy, balmy)
    with pytest.raises(InvalidUnitOperation):
        np.multiply(balmy_F, balmy_F)
    with pytest.raises(InvalidUnitOperation):
        np.multiply(balmy_F, balmy_C)
    with pytest.raises(InvalidUnitOperation):
        np.divide(balmy, balmy)
    with pytest.raises(InvalidUnitOperation):
        np.divide(balmy_F, balmy_F)
    with pytest.raises(InvalidUnitOperation):
        np.divide(balmy_F, balmy_C)
    with pytest.raises(InvalidUnitOperation):
        balmy * km
    with pytest.raises(InvalidUnitOperation):
        balmy * balmy
    with pytest.raises(InvalidUnitOperation):
        balmy_F * balmy_F
    with pytest.raises(InvalidUnitOperation):
        balmy_F * balmy_C
    with pytest.raises(InvalidUnitOperation):
        2 * balmy_F
    with pytest.raises(InvalidUnitOperation):
        balmy / balmy
    with pytest.raises(InvalidUnitOperation):
        balmy_F / balmy_F
    with pytest.raises(InvalidUnitOperation):
        balmy_F / balmy_C
    assert np.add(balmy_F, balmy_F) == unyt_quantity(80.33 * 2, "degF")
    with pytest.raises(InvalidUnitOperation):
        np.add(balmy_F, balmy_C)
    with pytest.raises(InvalidUnitOperation):
        balmy_F + balmy_C
    assert_equal(np.subtract(balmy_C, balmy_C), unyt_quantity(0, "degC"))
    with pytest.raises(InvalidUnitOperation):
        np.subtract(balmy_F, balmy_C)
    with pytest.raises(InvalidUnitOperation):
        balmy_F - balmy_C

    # Does CGS conversion from F to K work?
    assert_array_almost_equal(balmy.in_cgs(), unyt_quantity(300, "K"))


def test_unyt_array_unyt_quantity_ops():
    """
    Test operations that combine unyt_array and unyt_quantity
    """
    a = unyt_array(range(10, 1), "cm")
    b = unyt_quantity(5, "g")

    assert_isinstance(a * b, unyt_array)
    assert_isinstance(b * a, unyt_array)

    assert_isinstance(a / b, unyt_array)
    assert_isinstance(b / a, unyt_array)

    assert_isinstance(a * a, unyt_array)
    assert_isinstance(a / a, unyt_array)

    assert_isinstance(b * b, unyt_quantity)
    assert_isinstance(b / b, unyt_quantity)


def test_selecting():
    """
    Test slicing of two unyt_arrays

    """
    a = unyt_array(range(10), "cm")
    a_slice = a[:3]
    a_fancy_index = a[[1, 1, 3, 5]]
    a_array_fancy_index = a[array([[1, 1], [3, 5]])]
    a_boolean_index = a[a > 5]
    a_selection = a[0]

    assert_array_equal(a_slice, unyt_array([0, 1, 2], "cm"))
    assert_equal(a_slice.units, a.units)
    assert_array_equal(a_fancy_index, unyt_array([1, 1, 3, 5], "cm"))
    assert_equal(a_fancy_index.units, a.units)
    assert_array_equal(a_array_fancy_index, unyt_array([[1, 1], [3, 5]], "cm"))
    assert_equal(a_array_fancy_index.units, a.units)
    assert_array_equal(a_boolean_index, unyt_array([6, 7, 8, 9], "cm"))
    assert_equal(a_boolean_index.units, a.units)
    assert_isinstance(a_selection, unyt_quantity)
    assert_equal(a_selection.units, a.units)

    # .base points to the original array for a numpy view.  If it is not a
    # view, .base is None.
    assert a_slice.base is a


def test_iteration():
    """
    Test that iterating over a unyt_array returns a sequence of unyt_quantity
    instances
    """
    a = np.arange(3)
    b = unyt_array(np.arange(3), "cm")
    for ia, ib in zip(a, b):
        assert_equal(ia, ib.value)
        assert_equal(ib.units, b.units)


def test_ytarray_pickle():
    test_data = [unyt_quantity(12.0, "cm"), unyt_array([1, 2, 3], "km")]

    for data in test_data:
        tempf = tempfile.NamedTemporaryFile(delete=False)
        pickle.dump(data, tempf)
        tempf.close()

        with open(tempf.name, "rb") as fname:
            loaded_data = pickle.load(fname)
        os.unlink(tempf.name)

        assert_array_equal(data, loaded_data)
        assert_equal(data.units, loaded_data.units)
        assert_array_equal(array(data.in_cgs()), array(loaded_data.in_cgs()))
        assert_equal(float(data.units.base_value), float(loaded_data.units.base_value))


def test_copy():
    quan = unyt_quantity(1, "g")
    arr = unyt_array([1, 2, 3], "cm")

    assert_equal(copy.copy(quan), quan)
    assert_array_equal(copy.copy(arr), arr)

    assert_equal(copy.deepcopy(quan), quan)
    assert_array_equal(copy.deepcopy(arr), arr)

    memo = {}
    assert_equal(copy.deepcopy(quan, memo), quan)
    assert_array_equal(copy.deepcopy(arr), arr)

    assert_equal(quan.copy(), quan)
    assert_array_equal(arr.copy(), arr)

    assert_equal(np.copy(quan), quan)
    assert_array_equal(np.copy(arr), arr)


# needed so the tests function on older numpy versions that have
# different sets of ufuncs
def yield_np_ufuncs(ufunc_list):
    for u in ufunc_list:
        ufunc = getattr(np, u, None)
        if ufunc is not None:
            yield ufunc


def unary_ufunc_comparison(ufunc, a):
    out = a.copy()
    a_array = a.to_ndarray()
    if ufunc in (np.isreal, np.iscomplex):
        # According to the numpy docs, these two explicitly do not do
        # in-place copies.
        ret = ufunc(a)
        assert not hasattr(ret, "units")
        assert_array_equal(ret, ufunc(a))
    elif ufunc in yield_np_ufuncs(
        [
            "exp",
            "exp2",
            "log",
            "log2",
            "log10",
            "expm1",
            "log1p",
            "sin",
            "cos",
            "tan",
            "arcsin",
            "arccos",
            "arctan",
            "sinh",
            "cosh",
            "tanh",
            "arccosh",
            "arcsinh",
            "arctanh",
            "deg2rad",
            "rad2deg",
            "isfinite",
            "isinf",
            "isnan",
            "signbit",
            "sign",
            "rint",
            "logical_not",
        ]
    ):
        # These operations should return identical results compared to numpy.
        with np.errstate(invalid="ignore"):
            ret = ufunc(a, out=out)

            assert_array_equal(ret, out)
            assert_array_equal(ret, ufunc(a_array))
            # In-place copies do not drop units.
            assert hasattr(out, "units")
            assert not hasattr(ret, "units")
    elif ufunc in yield_np_ufuncs(
        [
            "absolute",
            "fabs",
            "conjugate",
            "floor",
            "ceil",
            "trunc",
            "negative",
            "spacing",
            "positive",
        ]
    ):

        ret = ufunc(a, out=out)

        assert_array_equal(ret, out)
        assert_array_equal(ret.to_ndarray(), ufunc(a_array))
        assert ret.units == out.units
    elif ufunc in yield_np_ufuncs(["ones_like", "square", "sqrt", "reciprocal"]):
        if ufunc is np.ones_like:
            ret = ufunc(a)
        else:
            with np.errstate(invalid="ignore"):
                ret = ufunc(a, out=out)
            assert_array_equal(ret, out)

        with np.errstate(invalid="ignore"):
            assert_array_equal(ret.to_ndarray(), ufunc(a_array))
        if ufunc is np.square:
            assert out.units == a.units ** 2
            assert ret.units == a.units ** 2
        elif ufunc is np.sqrt:
            assert out.units == a.units ** 0.5
            assert ret.units == a.units ** 0.5
        elif ufunc is np.reciprocal:
            assert out.units == a.units ** -1
            assert ret.units == a.units ** -1
    elif ufunc is np.modf:
        ret1, ret2 = ufunc(a)
        npret1, npret2 = ufunc(a_array)

        assert_array_equal(ret1.to_ndarray(), npret1)
        assert_array_equal(ret2.to_ndarray(), npret2)
    elif ufunc is np.frexp:
        ret1, ret2 = ufunc(a)
        npret1, npret2 = ufunc(a_array)

        assert_array_equal(ret1, npret1)
        assert_array_equal(ret2, npret2)
    elif ufunc is np.invert:
        with pytest.raises(TypeError):
            ufunc(a.astype("int64"))
    elif hasattr(np, "isnat") and ufunc is np.isnat:
        # numpy 1.13 raises ValueError, numpy 1.14 and newer raise TypeError
        with pytest.raises((TypeError, ValueError)):
            ufunc(a)
    # no untested ufuncs
    assert ufunc in yield_np_ufuncs(
        [
            "isreal",
            "iscomplex",
            "exp",
            "exp2",
            "log",
            "log2",
            "log10",
            "expm1",
            "log1p",
            "sin",
            "cos",
            "tan",
            "arcsin",
            "arccos",
            "arctan",
            "sinh",
            "cosh",
            "tanh",
            "arccosh",
            "arcsinh",
            "arctanh",
            "deg2rad",
            "rad2deg",
            "isfinite",
            "isinf",
            "isnan",
            "signbit",
            "sign",
            "rint",
            "logical_not",
            "absolute",
            "fabs",
            "conjugate",
            "floor",
            "ceil",
            "trunc",
            "negative",
            "spacing",
            "positive",
            "ones_like",
            "square",
            "sqrt",
            "reciprocal",
            "invert",
            "isnat",
            "modf",
            "frexp",
        ]
    )


def binary_ufunc_comparison(ufunc, a, b):
    if ufunc in [np.divmod]:
        out = (b.copy(), b.copy())
    else:
        out = b.copy()
    if ufunc in yield_np_ufuncs(
        [
            "add",
            "subtract",
            "remainder",
            "fmod",
            "mod",
            "arctan2",
            "hypot",
            "greater",
            "greater_equal",
            "less",
            "less_equal",
            "logical_and",
            "logical_or",
            "logical_xor",
            "maximum",
            "minimum",
            "fmax",
            "fmin",
            "nextafter",
            "heaviside",
        ]
    ):
        if a.units != b.units and a.units.dimensions != b.units.dimensions:
            with pytest.raises(UnitOperationError):
                ufunc(a, b)
            return
    if ufunc in yield_np_ufuncs(
        [
            "bitwise_and",
            "bitwise_or",
            "bitwise_xor",
            "left_shift",
            "right_shift",
            "ldexp",
        ]
    ):
        with pytest.raises(TypeError):
            ufunc(a, b)
        return

    ret = ufunc(a, b, out=out)
    ret = ufunc(a, b)

    if ufunc is np.multiply:
        assert ret.units == (a.units * b.units).simplify().as_coeff_unit()[1]
    elif ufunc in (np.divide, np.true_divide, np.arctan2):
        assert ret.units.dimensions == (a.units / b.units).dimensions
    elif ufunc in (
        np.greater,
        np.greater_equal,
        np.less,
        np.less_equal,
        np.not_equal,
        np.equal,
        np.logical_and,
        np.logical_or,
        np.logical_xor,
    ):
        assert not isinstance(ret, unyt_array) and isinstance(ret, np.ndarray)
    if isinstance(ret, tuple):
        assert isinstance(out, tuple)
        assert len(out) == len(ret)
        for o, r in zip(out, ret):
            assert_array_equal(r, o)
    else:
        assert_array_equal(ret, out)
    if ufunc in (np.divide, np.true_divide, np.arctan2) and (
        a.units.dimensions == b.units.dimensions
    ):
        assert_array_almost_equal(
            np.array(ret), ufunc(np.array(a.in_cgs()), np.array(b.in_cgs()))
        )


def test_ufuncs():
    for ufunc in unary_operators:
        unary_ufunc_comparison(
            ufunc, unyt_array([0.3, 0.4, 0.5], "cm", dtype="float64")
        )
        unary_ufunc_comparison(ufunc, unyt_array([12, 23, 47], "g", dtype="float64"))
        unary_ufunc_comparison(
            ufunc, unyt_array([2, 4, -6], "erg/m**3", dtype="float64")
        )

    for ufunc in binary_operators:
        # arr**arr is undefined for arrays with units because
        # each element of the result would have different units.
        if ufunc is np.power:
            a = unyt_array([0.3, 0.4, 0.5], "cm")
            b = unyt_array([0.1, 0.2, 0.3], "dimensionless")
            c = np.array(b)
            d = unyt_array([1.0, 2.0, 3.0], "g")
            with pytest.raises(UnitOperationError):
                ufunc(a, b)
            with pytest.raises(UnitOperationError):
                ufunc(a, c)
            with pytest.raises(UnitOperationError):
                ufunc(a, d)
            binary_ufunc_comparison(ufunc, np.array(2.0), b)
            continue

        a = unyt_array([0.3, 0.4, 0.5], "cm")
        b = unyt_array([0.1, 0.2, 0.3], "cm")
        c = unyt_array([0.1, 0.2, 0.3], "m")
        d = unyt_array([0.1, 0.2, 0.3], "g")
        e = unyt_array([0.1, 0.2, 0.3], "erg/m**3")

        for pair in itertools.product([a, b, c, d, e], repeat=2):
            binary_ufunc_comparison(ufunc, pair[0], pair[1])


@pytest.mark.skipif(
    np.__version__ < "1.16", reason="matmul is broken on old numpy versions"
)
def test_dot_matmul():
    arr = unyt_array([[1.0, 2.0, 3.0], [4.0, 5.0, 6.0]], "cm")

    ev_result = arr.dot(unyt_array([1.0, 2.0, 3.0], "kg"))
    matmul_result = arr @ unyt_array([1.0, 2.0, 3.0], "kg")
    res = unyt_array([14.0, 32.0], "cm*kg")
    assert_equal(ev_result, res)
    assert_equal(ev_result.units, res.units)
    assert_isinstance(ev_result, unyt_array)
    assert_equal(matmul_result, res)
    assert_equal(matmul_result.units, res.units)
    assert_isinstance(matmul_result, unyt_array)

    ev_result = arr.dot(np.array([1.0, 2.0, 3.0]))
    matmul_result = arr @ np.array([1.0, 2.0, 3.0])
    res = unyt_array([14.0, 32.0], "cm")
    assert_equal(ev_result, res)
    assert_equal(ev_result.units, res.units)
    assert_isinstance(ev_result, unyt_array)
    assert_equal(matmul_result, res)
    assert_equal(matmul_result.units, res.units)
    assert_isinstance(matmul_result, unyt_array)

    ev_result = arr.dot(arr.T)
    matmul_result = arr @ arr.T
    res = unyt_array([[14.0, 32.0], [32.0, 77.0]], "cm**2")
    assert_equal(ev_result, res)
    assert_equal(ev_result.units, res.units)
    assert_isinstance(ev_result, unyt_array)
    assert_equal(matmul_result, res)
    assert_equal(matmul_result.units, res.units)
    assert_isinstance(matmul_result, unyt_array)

    ev_result = arr.v.dot(arr.T)
    matmul_result = arr.v @ arr.T
    res = unyt_array([[14.0, 32.0], [32.0, 77.0]], "cm")
    assert_equal(ev_result, res)
    assert_equal(ev_result.units, res.units)
    assert_isinstance(ev_result, unyt_array)
    assert_equal(matmul_result, res)
    assert_equal(matmul_result.units, res.units)
    assert_isinstance(matmul_result, unyt_array)

    ev_result = arr.dot(arr.T.v)
    matmul_result = arr @ arr.T.v
    res = unyt_array([[14.0, 32.0], [32.0, 77.0]], "cm")
    assert_equal(ev_result, res)
    assert_equal(ev_result.units, res.units)
    assert_isinstance(ev_result, unyt_array)
    assert_equal(matmul_result, res)
    assert_equal(matmul_result.units, res.units)
    assert_isinstance(matmul_result, unyt_array)

    arr = unyt_array([[1.0, 2.0], [3.0, 4.0]], "kg")
    arr.dot(arr.T, out=arr)
    res = unyt_array([[5.0, 11.0], [11.0, 25.0]], "kg**2")
    assert_equal(arr, res)
    assert_equal(arr.units, res.units)
    assert_isinstance(arr, unyt_array)

    qv = unyt_array([1, 2, 3], "cm").dot(unyt_array([1, 2, 3], "cm"))
    mv = unyt_array([1, 2, 3], "cm") @ unyt_array([1, 2, 3], "cm")
    qa = unyt_quantity(14, "cm**2")
    assert qv == qa
    assert qv.units == qa.units
    assert_isinstance(qv, unyt_quantity)
    assert mv == qa
    assert mv.units == qa.units
    assert_isinstance(mv, unyt_quantity)

    qv = unyt_array([1, 2, 3], "cm").dot(np.array([1, 2, 3]))
    mv = unyt_array([1, 2, 3], "cm") @ np.array([1, 2, 3])
    qa = unyt_quantity(14, "cm")
    assert qv == qa
    assert qv.units == qa.units
    assert_isinstance(qv, unyt_quantity)
    assert mv == qa
    assert mv.units == qa.units
    assert_isinstance(mv, unyt_quantity)


def test_reductions():
    arr = unyt_array([[1, 2, 3], [4, 5, 6]], "cm")

    answers = {
        "prod": (
            unyt_quantity(720, "cm**6"),
            unyt_array([4, 10, 18], "cm**2"),
            unyt_array([6, 120], "cm**3"),
        ),
        "sum": (
            unyt_quantity(21, "cm"),
            unyt_array([5.0, 7.0, 9.0], "cm"),
            unyt_array([6, 15], "cm"),
        ),
        "mean": (
            unyt_quantity(3.5, "cm"),
            unyt_array([2.5, 3.5, 4.5], "cm"),
            unyt_array([2, 5], "cm"),
        ),
        "std": (
            unyt_quantity(1.707825127659933, "cm"),
            unyt_array([1.5, 1.5, 1.5], "cm"),
            unyt_array([0.81649658, 0.81649658], "cm"),
        ),
    }
    for op, (result1, result2, result3) in answers.items():
        ev_result = getattr(arr, op)()
        assert_almost_equal(ev_result, result1)
        assert_equal(ev_result.units, result1.units)
        assert_isinstance(ev_result, unyt_quantity)
        for axis, result in [(0, result2), (1, result3), (-1, result3)]:
            ev_result = getattr(arr, op)(axis=axis)
            assert_almost_equal(ev_result, result)
            assert_equal(ev_result.units, result.units)
            assert_isinstance(ev_result, unyt_array)


def test_convenience():

    for orig in [
        [1.0, 2.0, 3.0],
        (1.0, 2.0, 3.0),
        np.array([1.0, 2.0, 3.0]),
        [[1.0], [2.0], [3.0]],
        np.array([[1.0], [2.0], [3.0]]),
        [[1.0, 2.0, 3.0]],
        np.array([[1.0, 2.0, 3.0]]),
    ]:
        arr = unyt_array(orig, "cm")
        arrou = unyt_array(orig, "1/cm")
        uoarr = unyt_array(1.0 / np.array(orig), "cm")

        assert_equal(arr.unit_quantity, unyt_quantity(1, "cm"))
        assert_equal(arr.uq, unyt_quantity(1, "cm"))
        assert_isinstance(arr.unit_quantity, unyt_quantity)
        assert_isinstance(arr.uq, unyt_quantity)

        assert_array_equal(arr.unit_array, unyt_array(np.ones_like(arr), "cm"))
        assert_array_equal(arr.ua, unyt_array(np.ones_like(arr), "cm"))
        assert_isinstance(arr.unit_array, unyt_array)
        assert_isinstance(arr.ua, unyt_array)

        for u in [arr.units, arr.unit_quantity, arr.unit_array, arr.uq, arr.ua]:
            assert_array_equal(u * orig, arr)
            assert_array_equal(orig * u, arr)
            assert_array_equal(orig / u, arrou)
            assert_array_equal(u / orig, uoarr)

        assert_array_equal(arr.ndview, arr.view(np.ndarray))
        assert_array_equal(arr.d, arr.view(np.ndarray))
        assert arr.ndview.base is arr.base
        assert arr.d.base is arr.base

        assert_array_equal(arr.value, np.array(arr))
        assert_array_equal(arr.v, np.array(arr))


def test_registry_association():
    reg = UnitRegistry()
    a = unyt_quantity(3, "cm", registry=reg)
    b = unyt_quantity(4, "m")
    c = unyt_quantity(6, "", registry=reg)
    d = 5

    assert_equal(id(a.units.registry), id(reg))

    def binary_op_registry_comparison(op):
        e = op(a, b)
        f = op(b, a)
        g = op(c, d)
        h = op(d, c)

        assert_equal(id(e.units.registry), id(reg))
        assert_equal(id(f.units.registry), id(b.units.registry))
        assert_equal(id(g.units.registry), id(h.units.registry))
        assert_equal(id(g.units.registry), id(reg))

    def unary_op_registry_comparison(op):
        c = op(a)
        d = op(b)

        assert_equal(id(c.units.registry), id(reg))
        assert_equal(id(d.units.registry), id(b.units.registry))

    binary_ops = [operator.add, operator.sub, operator.mul, operator.truediv]
    for op in binary_ops:
        binary_op_registry_comparison(op)

    for op in [operator.abs, operator.neg, operator.pos]:
        unary_op_registry_comparison(op)


def test_to_value():

    a = unyt_array([1.0, 2.0, 3.0], "kpc")
    assert_equal(a.to_value(), np.array([1.0, 2.0, 3.0]))
    assert_equal(a.to_value(), a.value)
    assert_equal(a.to_value("km"), a.in_units("km").value)

    b = unyt_quantity(5.5, "Msun")
    assert_equal(b.to_value(), 5.5)
    assert_equal(b.to_value("g"), b.in_units("g").value)


def test_astropy():
    if isinstance(_astropy.__version__, NotAModule):
        return
    ap_arr = np.arange(10) * _astropy.units.km / _astropy.units.hr
    yt_arr = unyt_array(np.arange(10), "km/hr")
    yt_arr2 = unyt_array.from_astropy(ap_arr)

    ap_quan = 10.0 * _astropy.units.Msun ** 0.5 / (_astropy.units.kpc ** 3)
    yt_quan = unyt_quantity(10.0, "sqrt(Msun)/kpc**3")
    yt_quan2 = unyt_quantity.from_astropy(ap_quan)

    assert_array_equal(ap_arr, yt_arr.to_astropy())
    assert_array_equal(yt_arr, unyt_array.from_astropy(ap_arr))
    assert_array_equal(yt_arr, yt_arr2)

    assert_equal(ap_quan, yt_quan.to_astropy())
    assert_equal(yt_quan, unyt_quantity.from_astropy(ap_quan))
    assert_equal(yt_quan, yt_quan2)

    assert_array_equal(yt_arr, unyt_array.from_astropy(yt_arr.to_astropy()))
    assert_equal(yt_quan, unyt_quantity.from_astropy(yt_quan.to_astropy()))


def test_pint():
    def assert_pint_array_equal(arr1, arr2):
        assert_array_equal(arr1.magnitude, arr2.magnitude)
        assert str(arr1.units) == str(arr2.units)

    if isinstance(_pint.UnitRegistry, NotAModule):
        return
    ureg = _pint.UnitRegistry()

    p_arr = np.arange(10) * ureg.km / ureg.year
    yt_arr = unyt_array(np.arange(10), "km/yr")
    yt_arr2 = unyt_array.from_pint(p_arr)

    p_quan = 10.0 * ureg.g ** 0.5 / (ureg.mm ** 3)
    yt_quan = unyt_quantity(10.0, "sqrt(g)/mm**3")
    yt_quan2 = unyt_quantity.from_pint(p_quan)

    assert_pint_array_equal(p_arr, yt_arr.to_pint())
    assert_array_equal(yt_arr, unyt_array.from_pint(p_arr))
    assert_array_equal(yt_arr, yt_arr2)

    assert_pint_array_equal(p_quan, yt_quan.to_pint())
    assert_equal(yt_quan, unyt_quantity.from_pint(p_quan))
    assert_equal(yt_quan, yt_quan2)

    assert_array_equal(yt_arr, unyt_array.from_pint(yt_arr.to_pint()))
    assert_equal(yt_quan, unyt_quantity.from_pint(yt_quan.to_pint()))


def test_subclass():
    class unyt_a_subclass(unyt_array):
        def __new__(
            cls, input_array, units=None, registry=None, bypass_validation=None
        ):
            return super(unyt_a_subclass, cls).__new__(
                cls,
                input_array,
                units,
                registry=registry,
                bypass_validation=bypass_validation,
            )

    a = unyt_a_subclass([4, 5, 6], "g")
    b = unyt_a_subclass([7, 8, 9], "kg")
    nu = unyt_a_subclass([10, 11, 12], "")
    nda = np.array([3, 4, 5])
    yta = unyt_array([6, 7, 8], "mg")
    loq = [unyt_quantity(6, "mg"), unyt_quantity(7, "mg"), unyt_quantity(8, "mg")]
    ytq = unyt_quantity(4, "cm")
    ndf = np.float64(3)

    def op_comparison(op, inst1, inst2, compare_class):
        assert_isinstance(op(inst1, inst2), compare_class)
        assert_isinstance(op(inst2, inst1), compare_class)

    ops = [operator.mul, operator.truediv]
    for op in ops:
        for inst in (b, ytq, ndf, yta, nda, loq):
            op_comparison(op, a, inst, unyt_a_subclass)

        op_comparison(op, ytq, nda, unyt_array)
        op_comparison(op, ytq, yta, unyt_array)

    for op in (operator.add, operator.sub):
        op_comparison(op, nu, nda, unyt_a_subclass)
        op_comparison(op, a, b, unyt_a_subclass)
        op_comparison(op, a, yta, unyt_a_subclass)
        op_comparison(op, a, loq, unyt_a_subclass)

    assert_isinstance(a[0], unyt_quantity)
    assert_isinstance(a[:], unyt_a_subclass)
    assert_isinstance(a[:2], unyt_a_subclass)
    assert_isinstance(unyt_a_subclass(yta), unyt_a_subclass)
    assert_isinstance(a.to("kg"), unyt_a_subclass)
    assert_isinstance(a.copy(), unyt_a_subclass)
    assert_isinstance(copy.deepcopy(a), unyt_a_subclass)

    with pytest.raises(RuntimeError):
        a + "hello"


def test_h5_io():
    if isinstance(_h5py.__version__, NotAModule):
        return

    tmpdir = tempfile.mkdtemp()
    curdir = os.getcwd()
    os.chdir(tmpdir)

    reg = UnitRegistry()

    reg.add("code_length", 10.0, dimensions.length)

    warr = unyt_array(np.random.random((256, 256)), "code_length", registry=reg)

    warr.write_hdf5("test.h5")

    iarr = unyt_array.from_hdf5("test.h5")

    assert_equal(warr, iarr)
    assert_equal(warr.units.registry["code_length"], iarr.units.registry["code_length"])

    # test code to overwrite existing dataset

    warr.write_hdf5("test.h5")

    giarr = unyt_array.from_hdf5("test.h5")

    assert_equal(warr, giarr)

    # test code to overwrite existing dataset with data that has a different
    # shape

    warr = unyt_array(np.random.random((255, 255)), "code_length", registry=reg)

    warr.write_hdf5("test.h5")

    giarr = unyt_array.from_hdf5("test.h5")

    assert_equal(warr, giarr)

    os.remove("test.h5")

    # write to a group that doesn't exist

    warr.write_hdf5(
        "test.h5", dataset_name="test_dset", group_name="/arrays/test_group"
    )

    giarr = unyt_array.from_hdf5(
        "test.h5", dataset_name="test_dset", group_name="/arrays/test_group"
    )

    assert_equal(warr, giarr)

    os.remove("test.h5")

    # write to a group that does exist

    with _h5py.File("test.h5", "a") as f:
        f.create_group("/arrays/test_group")

    warr.write_hdf5(
        "test.h5", dataset_name="test_dset", group_name="/arrays/test_group"
    )

    giarr = unyt_array.from_hdf5(
        "test.h5", dataset_name="test_dset", group_name="/arrays/test_group"
    )

    assert_equal(warr, giarr)

    os.remove("test.h5")

    os.chdir(curdir)
    shutil.rmtree(tmpdir)


def test_equivalencies():
    import unyt as u

    # equivalence is ignored if the conversion doesn't need one
    data = 12.0 * u.g
    data.convert_to_equivalent("kg", None)
    assert data.value == 0.012
    assert data.units == u.kg

    data = 12.0 * u.g
    data = data.to_equivalent("kg", None)
    assert data.value == 0.012
    assert data.units == u.kg

    # incorrect usage of an equivalence raises errors

    with pytest.raises(InvalidUnitEquivalence):
        data.convert_to_equivalent("erg", "thermal")
    with pytest.raises(InvalidUnitEquivalence) as excinfo:
        data.convert_to_equivalent("m", "mass_energy")
    assert (
        str(excinfo.value)
        == "The unit equivalence 'mass_energy: mass <-> energy' does not "
        "exist for units 'kg' to convert to a new unit with dimensions "
        "'(length)'."
    )
    with pytest.raises(InvalidUnitEquivalence):
        data.to_equivalent("erg", "thermal")
    with pytest.raises(InvalidUnitEquivalence):
        data.to_equivalent("m", "mass_energy")

    # Mass-energy

    mp = u.mp.copy()
    mp.convert_to_units("keV", "mass_energy")
    assert_allclose_units(u.mp.in_units("keV", "mass_energy"), mp)
    assert_allclose_units(mp, u.mp * u.clight * u.clight)
    assert_allclose_units(u.mp, mp.in_units("g", "mass_energy"))
    mp.convert_to_units("g", "mass_energy")
    assert_allclose_units(u.mp, mp)

    # Thermal

    T = 1e8 * u.K
    E = T.in_units("W*hr", "thermal")
    assert_allclose_units(E, (u.kboltz * T).in_units("W*hr"))
    assert_allclose_units(T, E.in_units("K", "thermal"))

    T.convert_to_units("W*hr", "thermal")
    assert_allclose_units(E, T)
    T.convert_to_units("K", "thermal")
    assert_allclose_units(T, 1e8 * u.K)

    # Spectral

    # wavelength to frequency

    lam = 4000 * u.angstrom
    nu = lam.in_units("Hz", "spectral")
    assert_allclose_units(nu, u.clight / lam)
    lam.convert_to_units("MHz", "spectral")
    assert_allclose_units(lam, nu)
    assert lam.units == u.MHz.units
    assert nu.units == u.Hz.units

    # wavelength to photon energy

    lam = 4000 * u.angstrom
    hnu = lam.in_units("erg", "spectral")
    assert_allclose_units(hnu, u.h_mks * u.clight / lam)
    lam.convert_to_units("eV", "spectral")
    assert_allclose_units(lam, hnu)
    assert lam.units == u.eV.units
    assert hnu.units == u.erg.units

    # wavelength to spatial frequency

    lam = 4000 * u.angstrom
    nubar = lam.in_units("1/angstrom", "spectral")
    assert_allclose_units(nubar, 1 / lam)
    lam.convert_to_units("1/cm", "spectral")
    assert_allclose_units(lam, nubar)
    assert lam.units == (1 / u.cm).units
    assert nubar.units == (1 / u.angstrom).units

    # frequency to wavelength

    nu = 1.0 * u.MHz
    lam = nu.to("km", "spectral")
    assert_allclose_units(lam, u.clight / nu)
    nu.convert_to_units("m", "spectral")
    assert_allclose_units(lam, nu)
    assert lam.units == u.km.units
    assert nu.units == u.m.units

    # frequency to spatial frequency

    nu = 1.0 * u.MHz
    nubar = nu.to("1/km", "spectral")
    assert_allclose_units(nubar, nu / u.clight)
    nu.convert_to_units("1/m", "spectral")
    assert_allclose_units(nubar, nu)
    assert nubar.units == (1 / u.km).units
    assert nu.units == (1 / u.m).units

    # frequency to photon energy

    nu = 1.0 * u.MHz
    E = nu.to("erg", "spectral")
    assert_allclose_units(E, u.h_mks * nu)
    nu.convert_to_units("J", "spectral")
    assert_allclose_units(nu, E)
    assert nu.units == u.J.units
    assert E.units == u.erg.units

    # photon energy to frequency

    E = 13.6 * u.eV
    nu = E.to("Hz", "spectral")
    assert_allclose_units(nu, E / u.h_mks)
    E.convert_to_units("MHz", "spectral")
    assert_allclose_units(nu, E)
    assert E.units == u.MHz.units
    assert nu.units == u.Hz.units

    # photon energy to wavelength

    E = 13.6 * u.eV
    lam = E.to("nm", "spectral")
    assert_allclose_units(lam, u.h_mks * u.clight / E)
    E.convert_to_units("angstrom", "spectral")
    assert_allclose_units(E, lam)
    assert E.units == u.angstrom.units
    assert lam.units == u.nm.units

    # photon energy to spatial frequency

    E = 13.6 * u.eV
    nubar = E.to("1/nm", "spectral")
    assert_allclose_units(nubar, E / (u.h_mks * u.clight))
    E.convert_to_units("1/angstrom", "spectral")
    assert_allclose_units(E, nubar)
    assert E.units == (1 / u.angstrom).units
    assert nubar.units == (1 / u.nm).units

    # spatial frequency to frequency

    nubar = 1500.0 / u.cm
    nu = nubar.to("Hz", "spectral")
    assert_allclose_units(nu, nubar * u.clight)
    nubar.convert_to_units("MHz", "spectral")
    assert_allclose_units(nu, nubar)
    assert nubar.units == u.MHz.units
    assert nu.units == u.Hz.units

    # spatial frequency to wavelength

    nubar = 1500.0 / u.cm
    lam = nubar.to("nm", "spectral")
    assert_allclose_units(lam, 1 / nubar)
    nubar.convert_to_units("angstrom", "spectral")
    assert_allclose_units(nubar, lam)
    assert nubar.units == u.angstrom.units
    assert lam.units == u.nm.units

    # spatial frequency to photon energy

    nubar = 1500.0 / u.cm
    E = nubar.to("erg", "spectral")
    assert_allclose_units(E, u.h_mks * u.clight * nubar)
    nubar.convert_to_units("J", "spectral")
    assert_allclose_units(nubar, E)
    assert nubar.units == u.J.units
    assert E.units == u.erg.units

    # Sound-speed

    # tempearature <-> velocity

    mu = 0.6
    gg = 5.0 / 3.0
    T = 1e8 * u.K
    c_s = T.in_units("km/s", equivalence="sound_speed")
    assert_allclose_units(c_s, np.sqrt(gg * u.kboltz * T / (mu * u.mh)))
    assert_allclose_units(T, c_s.in_units("K", "sound_speed"))
    T.convert_to_units("m/s", "sound_speed")
    assert_allclose_units(c_s, T)
    assert T.units == u.m.units / u.s.units
    assert c_s.units == u.km.units / u.s.units

    mu = 0.5
    gg = 4.0 / 3.0
    T = 1e8 * u.K
    c_s = T.in_units("km/s", "sound_speed", mu=mu, gamma=gg)
    assert_allclose_units(c_s, np.sqrt(gg * u.kboltz * T / (mu * u.mh)))
    assert_allclose_units(T, c_s.in_units("K", "sound_speed", mu=mu, gamma=gg))
    T.convert_to_units("m/s", "sound_speed", mu=mu, gamma=gg)
    assert_allclose_units(c_s, T)
    assert T.units == u.m.units / u.s.units
    assert c_s.units == u.km.units / u.s.units

    # tempearture <-> energy

    mu = 0.5
    gg = 4.0 / 3.0
    T = 1e8 * u.K
    kT = T.in_units("eV", "sound_speed", mu=mu, gamma=gg)
    assert_allclose_units(kT, u.kboltz * T)
    T.convert_to_units("erg", "sound_speed", mu=mu, gamma=gg)
    assert_allclose_units(T, kT)
    assert T.units == u.erg.units
    assert kT.units == u.eV.units
    assert_allclose_units(T.in_units("K", "sound_speed", mu=mu, gamma=gg), 1e8 * u.K)
    kT.convert_to_units("K", "sound_speed", mu=mu, gamma=gg)
    assert_allclose_units(kT, 1e8 * u.K)

    # velocity <-> energy

    c_s = 300 * u.m / u.s
    kT = c_s.in_units("erg", "sound_speed", mu=mu, gamma=gg)
    assert_allclose_units(kT, c_s ** 2 * mu * u.mh / gg)
    c_s.convert_to_units("J", "sound_speed", mu=mu, gamma=gg)
    assert_allclose_units(c_s, kT)
    assert c_s.units == u.J.units
    assert kT.units == u.erg.units
    assert_allclose_units(
        kT.in_units("m/s", "sound_speed", mu=mu, gamma=gg), 300 * u.m / u.s
    )
    c_s.convert_to_units("m/s", "sound_speed", mu=mu, gamma=gg)
    assert_allclose_units(c_s, 300 * u.m / u.s)

    # Lorentz

    v = 0.8 * u.clight
    g = v.in_units("dimensionless", "lorentz")
    g2 = unyt_quantity(1.0 / np.sqrt(1.0 - 0.8 * 0.8), "dimensionless")
    assert_allclose_units(g, g2)
    v.convert_to_units("", "lorentz")
    assert_allclose_units(v, g2)
    v.convert_to_units("c", "lorentz")
    v2 = g2.in_units("mile/hr", "lorentz")
    assert_allclose_units(v2, v.in_units("mile/hr"))

    # Schwarzschild

    msun = 1.0 * u.unit_symbols.Msun
    msun.convert_to_equivalent("km", "schwarzschild")
    R = u.mass_sun_mks.in_units("kpc", "schwarzschild")
    assert_allclose_units(msun, R)
    assert_allclose_units(R.in_mks(), 2 * u.G * u.mass_sun_mks / (u.clight ** 2))
    assert_allclose_units(u.mass_sun_mks, R.in_units("kg", "schwarzschild"))
    R.convert_to_units("Msun", "schwarzschild")
    assert_allclose_units(u.mass_sun_mks, R)
    assert R.units == u.unit_symbols.Msun.units
    assert msun.units == u.km.units

    # Compton

    me = 1.0 * u.me
    me.convert_to_units("nm", "compton")
    length = u.me.in_units("angstrom", "compton")
    assert_allclose_units(length, me)
    assert_allclose_units(length, u.h_mks / (u.me * u.clight))
    assert_allclose_units(u.me, length.in_units("g", "compton"))
    assert me.units == u.nm.units
    assert length.units == u.angstrom.units
    me.convert_to_units("me", "compton")
    assert_almost_equal(me.value, 1.0)

    # Number density

    rho = u.mp / u.m ** 3
    n = rho.in_units("m**-3", "number_density")
    assert_allclose_units(n, rho / (u.mh * 0.6))
    assert_allclose_units(rho, n.in_units("kg/m**3", "number_density"))
    rho.convert_to_units("cm**-3", "number_density")
    assert rho.units == (1 / u.cm ** 3).units
    assert n.units == (1 / u.m ** 3).units
    assert_allclose_units(n, rho)
    rho.convert_to_units("kg/m**3", "number_density")
    assert_allclose_units(u.mp / u.m ** 3, rho)
    assert rho.units == (u.kg / u.m ** 3).units

    rho = u.mp / u.m ** 3
    n = rho.in_units("m**-3", equivalence="number_density", mu=0.75)
    assert_allclose_units(n, rho / (u.mh * 0.75))
    assert_allclose_units(
        rho, n.in_units("kg/m**3", equivalence="number_density", mu=0.75)
    )
    rho.convert_to_units("cm**-3", "number_density", mu=0.75)
    assert rho.units == (1 / u.cm ** 3).units
    assert n.units == (1 / u.m ** 3).units
    assert_allclose_units(n, rho)
    rho.convert_to_units("kg/m**3", "number_density", mu=0.75)
    assert_allclose_units(u.mp / u.m ** 3, rho)
    assert rho.units == (u.kg / u.m ** 3).units

    # Effective temperature

    T = 1e4 * u.K
    F = T.in_units("W/m**2", equivalence="effective_temperature")
    assert_allclose_units(F, u.stefan_boltzmann_constant * T ** 4)
    assert_allclose_units(T, F.in_units("K", equivalence="effective_temperature"))
    T.convert_to_units("erg/s/cm**2", "effective_temperature")
    assert_allclose_units(T, F)
    assert T.units == u.Unit("erg/cm**2/s")
    assert F.units == u.W / u.m ** 2
    assert_almost_equal(T.in_units("K", "effective_temperature").value, 1e4)
    T.convert_to_units("K", "effective_temperature")
    assert_almost_equal(T.value, 1e4)
    assert T.units == u.K

    # to_value test

    assert_allclose_units(
        F.value, T.to_value("W/m**2", equivalence="effective_temperature")
    )
    assert_allclose_units(
        n.value, rho.to_value("m**-3", equivalence="number_density", mu=0.75)
    )


def test_electromagnetic():
    import unyt as u

    # Various tests of SI and CGS electromagnetic units

    t = 1.0 * u.Tesla
    g = 1.0 * u.gauss
    assert t.to("gauss") == 1e4 * u.gauss
    assert g.to("T") == 1e-4 * u.Tesla
    assert t.in_mks() == t
    assert g.in_cgs() == g
    t.convert_to_mks()
    assert t == 1.0 * u.Tesla
    g.convert_to_cgs()
    assert g == 1.0 * u.gauss

    qp_mks = u.qp_cgs.in_units("C")
    assert_equal(qp_mks.units.dimensions, dimensions.charge_mks)
    assert_almost_equal(qp_mks.v, 10.0 * u.qp.v / speed_of_light_cm_per_s)
    qp = 1.0 * u.qp_cgs
    assert_equal(qp, u.qp_cgs.in_units("esu"))
    qp.convert_to_units("C")
    assert_equal(qp.units.dimensions, dimensions.charge_mks)
    assert_almost_equal(qp.v, 10 * u.qp.v / u.clight.v)

    qp_cgs = u.qp.in_units("esu")
    assert_array_almost_equal(qp_cgs, u.qp_cgs)
    assert_equal(qp_cgs.units.dimensions, u.qp_cgs.units.dimensions)
    qp = u.qp.copy()
    qp.convert_to_units("esu")
    assert_almost_equal(qp_cgs, qp_cgs)
    assert qp.units == u.esu.units
    qp.convert_to_units("C")
    assert_almost_equal(u.qp, qp)
    assert qp.units == u.C.units

    qp_mks_k = u.qp_cgs.in_units("kC")
    assert_array_almost_equal(qp_mks_k.v, 1.0e-2 * u.qp_cgs.v / speed_of_light_cm_per_s)
    qp = 1.0 * u.qp_cgs
    qp.convert_to_units("kC")
    assert_almost_equal(qp, qp_mks_k)

    B = 1.0 * u.T
    B_cgs = B.in_units("gauss")
    assert_equal(B.units.dimensions, dimensions.magnetic_field_mks)
    assert_equal(B_cgs.units.dimensions, dimensions.magnetic_field_cgs)
    assert_array_almost_equal(B_cgs, unyt_quantity(1.0e4, "gauss"))
    B_cgs = B.in_cgs()
    assert_equal(B.units.dimensions, dimensions.magnetic_field_mks)
    assert_equal(B_cgs.units.dimensions, dimensions.magnetic_field_cgs)
    assert_array_almost_equal(B_cgs, unyt_quantity(1.0e4, "gauss"))
    B_cgs = B.in_base("cgs")
    assert_equal(B.units.dimensions, dimensions.magnetic_field_mks)
    assert_equal(B_cgs.units.dimensions, dimensions.magnetic_field_cgs)
    assert_array_almost_equal(B_cgs, unyt_quantity(1.0e4, "gauss"))
    B.convert_to_cgs()
    assert_almost_equal(B, B_cgs)
    B.convert_to_mks()
    B_cgs2 = B.to("gauss")
    assert_almost_equal(B_cgs, B_cgs2)
    B_mks2 = B_cgs2.to("T")
    assert_almost_equal(B, B_mks2)

    B = 1.0 * u.T
    u_mks = B * B / (2 * u.mu_0)
    assert_equal(u_mks.units.dimensions, dimensions.pressure)
    u_cgs = B_cgs * B_cgs / (8 * np.pi)
    assert_equal(u_mks, u_cgs.to(u_mks.units))
    assert_equal(u_mks.to(u_cgs.units), u_cgs)
    assert_equal(u_mks.in_cgs(), u_cgs)
    assert_equal(u_cgs.in_mks(), u_mks)

    current = 1.0 * u.A
    I_cgs = current.in_units("statA")
    assert_array_almost_equal(
        I_cgs, unyt_quantity(0.1 * speed_of_light_cm_per_s, "statA")
    )
    assert_array_almost_equal(I_cgs.in_units("mA"), current.in_units("mA"))
    assert_equal(I_cgs.units.dimensions, dimensions.current_cgs)
    current.convert_to_units("statA")
    assert current.units == u.statA.units
    current.convert_to_units("A")
    assert current.units == u.A.units
    I_cgs2 = current.to("statA")
    assert I_cgs2.units == u.statA.units
    assert_array_almost_equal(
        I_cgs2, unyt_quantity(0.1 * speed_of_light_cm_per_s, "statA")
    )

    current = 1.0 * u.A
    R = unyt_quantity(1.0, "ohm")
    R_cgs = R.in_units("statohm")
    P_mks = current * current * R
    P_cgs = I_cgs * I_cgs * R_cgs
    assert_equal(P_mks.units.dimensions, dimensions.power)
    assert_equal(P_cgs.units.dimensions, dimensions.power)
    assert_almost_equal(P_cgs.in_cgs(), P_cgs)
    assert_almost_equal(P_mks.in_cgs(), P_cgs)
    assert_almost_equal(P_cgs.in_mks(), P_mks)
    assert_almost_equal(P_mks.in_mks(), P_mks)

    V = unyt_quantity(1.0, "statV")
    V_mks = V.in_units("V")
    assert_array_almost_equal(V_mks.v, 1.0e8 * V.v / speed_of_light_cm_per_s)

    data = 1.0 * u.C * u.T * u.V
    with pytest.raises(UnitConversionError):
        data.to("statC*G*statV")
    with pytest.raises(UnitConversionError):
        data.convert_to_units("statC*G*statV")
    with pytest.raises(UnitsNotReducible):
        data.in_cgs()

    data = 1.0 * u.statC * u.G * u.statV
    with pytest.raises(UnitConversionError):
        data.to("C*T*V")
    with pytest.raises(UnitConversionError):
        data.convert_to_units("C*T*V")
    assert_almost_equal(data.in_mks(), 6.67408e-18 * u.m ** 5 / u.s ** 4)

    mu_0 = 4.0e-7 * math.pi * u.N / u.A ** 2
    eps_0 = 8.85418781782e-12 * u.m ** -3 / u.kg * u.s ** 4 * u.A ** 2
    assert_almost_equal((1.0 / (u.clight ** 2 * mu_0)).in_units(eps_0.units), eps_0)


def test_ytarray_coercion():
    a = unyt_array([1, 2, 3], "cm")
    q = unyt_quantity(3, "cm")
    na = np.array([1, 2, 3])

    assert_isinstance(a * q, unyt_array)
    assert_isinstance(q * na, unyt_array)
    assert_isinstance(q * 3, unyt_quantity)
    assert_isinstance(q * np.float64(3), unyt_quantity)
    assert_isinstance(q * np.array(3), unyt_quantity)


def test_numpy_wrappers():
    a1 = unyt_array([1, 2, 3], "cm")
    a2 = unyt_array([2, 3, 4, 5, 6], "cm")
    a3 = unyt_array([[1, 2, 3], [4, 5, 6]], "cm")
    a4 = unyt_array([7, 8, 9, 10, 11], "cm")
    catenate_answer = [1, 2, 3, 2, 3, 4, 5, 6]
    intersect_answer = [2, 3]
    union_answer = [1, 2, 3, 4, 5, 6]
    vstack_answer = [[2, 3, 4, 5, 6], [7, 8, 9, 10, 11]]
    vstack_answer_last_axis = [[2, 7], [3, 8], [4, 9], [5, 10], [6, 11]]
    cross_answer = [-2, 4, -2]
    norm_answer = np.sqrt(1 ** 2 + 2 ** 2 + 3 ** 2)
    arr_norm_answer = [norm_answer, np.sqrt(4 ** 2 + 5 ** 2 + 6 ** 2)]
    dot_answer = 14

    assert_array_equal(unyt_array(catenate_answer, "cm"), uconcatenate((a1, a2)))
    assert_array_equal(catenate_answer, np.concatenate((a1, a2)))

    assert_array_equal(unyt_array(intersect_answer, "cm"), uintersect1d(a1, a2))
    assert_array_equal(intersect_answer, np.intersect1d(a1, a2))

    assert_array_equal(unyt_array(union_answer, "cm"), uunion1d(a1, a2))
    assert_array_equal(union_answer, np.union1d(a1, a2))

    assert_array_equal(
        unyt_array(cross_answer, "cm**2"), ucross(a1, a1 + (2 * a1.units))
    )
    assert_array_equal(cross_answer, np.cross(a1.v, a1.v + 2))

    assert_array_equal(unorm(a1), unyt_quantity(norm_answer, "cm"))
    assert_array_equal(np.linalg.norm(a1), norm_answer)
    assert_array_equal(unorm(a3, axis=1), unyt_array(arr_norm_answer, "cm"))
    assert_array_equal(np.linalg.norm(a3, axis=1), arr_norm_answer)

    assert_array_equal(udot(a1, a1), unyt_quantity(dot_answer, "cm**2"))

    assert_array_equal(np.array(catenate_answer), uconcatenate((a1.v, a2.v)))
    with pytest.raises(RuntimeError):
        uconcatenate((a1, a2.v))
    with pytest.raises(RuntimeError):
        uconcatenate((a1.to("m"), a2))
    assert_array_equal(unyt_array(vstack_answer, "cm"), uvstack([a2, a4]))
    assert_array_equal(vstack_answer, np.vstack([a2, a4]))
    assert_array_equal(unyt_array(vstack_answer, "cm"), ustack([a2, a4]))
    assert_array_equal(vstack_answer, np.stack([a2, a4]))

    assert_array_equal(
        unyt_array(vstack_answer_last_axis, "cm"), ustack([a2, a4], axis=-1)
    )
    assert_array_equal(vstack_answer_last_axis, np.stack([a2, a4], axis=-1))


def test_dimensionless_conversion():
    a = unyt_quantity(1, "Zsun")
    b = a.in_units("Zsun")
    a.convert_to_units("Zsun")
    assert a.units.base_value == metallicity_sun
    assert b.units.base_value == metallicity_sun


def test_modified_unit_division():
    reg1 = UnitRegistry()
    reg2 = UnitRegistry()

    reg1.modify("g", 50)

    a = unyt_quantity(3, "g", registry=reg1)
    b = unyt_quantity(3, "g", registry=reg2)

    ret = a / b
    assert ret == 50000.0
    assert ret.units.is_dimensionless
    assert ret.units.base_value == 1.0


def test_loadtxt_and_savetxt():
    tmpdir = tempfile.mkdtemp()
    curdir = os.getcwd()
    os.chdir(tmpdir)

    a = unyt_array(np.random.random(10), "kpc")
    b = unyt_array(np.random.random(10), "Msun")
    c = unyt_array(np.random.random(10), "km/s")

    savetxt("arrays.dat", [a, b, c], delimiter=",")

    d, e = loadtxt("arrays.dat", usecols=(1, 2), delimiter=",")

    assert_array_equal(b, d)
    assert_array_equal(c, e)

    # adding newlines to the file doesn't matter

    savetxt("arrays.dat", [a, b, c], delimiter=",")

    with open("arrays.dat", "r+") as f:
        content = f.read()
        f.seek(0, 0)
        f.write("\n" + content)

    d, e = loadtxt("arrays.dat", usecols=(1, 2), delimiter=",")

    assert_array_equal(b, d)
    assert_array_equal(c, e)

    # data saved by numpy savetxt are loaded without units

    np.savetxt("arrays.dat", np.squeeze(np.transpose([a.v, b.v, c.v])), delimiter=",")

    d, e = loadtxt("arrays.dat", usecols=(1, 2), delimiter=",")

    assert_array_equal(b.v, d)
    assert_array_equal(c.v, e)

    # save a single array

    savetxt("arrays.dat", a)

    d = loadtxt("arrays.dat")

    assert_array_equal(a, d)

    # save an array with no units and an array with units with a header

    savetxt("arrays.dat", [a.v, b], header="this is a header!")

    d, e = loadtxt("arrays.dat")

    assert_array_equal(a.v, d)
    assert_array_equal(b, e)

    os.chdir(curdir)
    shutil.rmtree(tmpdir)


def test_trig_ufunc_degrees():
    for ufunc in (np.sin, np.cos, np.tan):
        degree_values = np.random.random(10) * degree
        radian_values = degree_values.in_units("radian")
        assert_array_equal(ufunc(degree_values), ufunc(radian_values))


def test_builtin_sum():
    from unyt import km

    arr = [1, 2, 3] * km
    assert_equal(sum(arr), 6 * km)


def test_initialization_different_registries():

    reg1 = UnitRegistry()
    reg2 = UnitRegistry()

    reg1.add("code_length", 1.0, dimensions.length)
    reg2.add("code_length", 3.0, dimensions.length)

    l1 = unyt_quantity(1.0, "code_length", registry=reg1)
    l2 = unyt_quantity(1.0, "code_length", registry=reg2)

    assert_almost_equal(float(l1.in_mks()), 1.0)
    assert_almost_equal(float(l2.in_mks()), 3.0)


def test_ones_and_zeros_like():
    data = unyt_array([1, 2, 3], "cm")
    zd = np.zeros_like(data)
    od = np.ones_like(data)

    assert_equal(zd, unyt_array([0, 0, 0], "cm"))
    assert_equal(zd.units, data.units)
    assert_equal(od, unyt_array([1, 1, 1], "cm"))
    assert_equal(od.units, data.units)


def test_coerce_iterable():
    from unyt import cm, km

    a = unyt_array([1, 2, 3], "cm")
    b = [1 * cm, 2 * km, 3 * cm]

    with pytest.raises(IterableUnitCoercionError):
        a + b
    with pytest.raises(IterableUnitCoercionError):
        b + a
    with pytest.raises(IterableUnitCoercionError):
        unyt_array(b)


def test_bypass_validation():
    from unyt import unyt_array, cm, UnitRegistry

    obj = unyt_array(np.array([1.0, 2.0, 3.0]), cm, bypass_validation=True)
    assert obj.units is cm

    reg = UnitRegistry()
    obj = unyt_array(
        np.array([1.0, 2.0, 3.0]), cm, registry=reg, bypass_validation=True
    )
    assert obj.units == cm
    assert obj.units.registry is reg


def test_creation():
    from unyt import cm, UnitRegistry

    data = [1, 2, 3] * cm

    new_data = unyt_array(data)

    assert new_data.units is cm
    assert_array_equal(new_data.v, np.array([1, 2, 3], dtype="float64"))

    reg = UnitRegistry()

    new_data = unyt_array(data, registry=reg)
    assert_array_equal(new_data.v, np.array([1, 2, 3], dtype="float64"))
    assert new_data.units is not cm
    assert new_data.units == cm
    assert new_data.units.registry is reg

    new_data = unyt_array([1, 2, 3], cm)
    assert_array_equal(new_data.v, np.array([1, 2, 3], dtype="float64"))
    assert new_data.units is cm

    new_data = unyt_array([1, 2, 3], cm, registry=reg)
    assert_array_equal(new_data.v, np.array([1, 2, 3], dtype="float64"))
    assert new_data.units is not cm
    assert new_data.units == cm
    assert new_data.units.registry is reg

    with pytest.raises(RuntimeError):
        unyt_quantity("hello", "cm")
    with pytest.raises(RuntimeError):
        unyt_quantity(np.array([1, 2, 3]), "cm")


def test_round():
    from unyt import km

    assert_equal(round(3.3 * km), 3.0)
    assert_equal(round(3.5 * km), 4.0)
    assert_equal(round(3 * km), 3)
    assert_equal(round(3.7 * km), 4)

    with pytest.raises(TypeError):
        round([1, 2, 3] * km)


def test_integer_arrays():
    from unyt import km, m, mile, ms, s

    def integer_semantics(inp):
        arr = inp * km
        assert arr.dtype == np.int_

        arr = np.array(inp, dtype="int32") * km
        assert arr.dtype.name == "int32"

        ret = arr.in_units("mile")

        assert arr.dtype.name == "int32"
        answer = (inp * km).astype("int32").to("mile")
        assert_array_equal(ret, answer)
        assert ret.dtype.name == "float32"

        ret = arr.in_units("m")
        assert arr.dtype != ret.dtype
        assert ret.dtype.name == "float32"

        arr.convert_to_units("m")
        assert arr.dtype.name == "float32"

        arr = inp * km
        arr.convert_to_units("mile")
        assert arr.dtype.name == "float" + str(np.int_().dtype.itemsize * 8)

    for foo in [[1, 2, 3], 12, -8, 0, [1, -2, 3]]:
        integer_semantics(foo)

    arr1 = [1, 2, 3] * km
    arr2 = [4, 5, 6] * mile
    assert (arr1 + arr2).dtype.name == "float64"
    assert (arr1 * arr2).dtype == np.int_
    assert (arr1 / arr2).dtype.name == "float64"

    arr1 = [1, 2, 3] * km
    arr2 = [4, 5, 6] * m
    assert (arr1 + arr2).dtype.name == "float64"
    assert (arr1 * arr2).dtype == np.int_
    assert (arr1 / arr2).dtype.name == "float64"

    arr1 = [1, 2, 3] * km
    arr2 = [4, 5, 6] * km
    assert (arr1 + arr2).dtype == np.int_
    assert (arr1 * arr2).dtype == np.int_
    assert (arr1 / arr2).dtype.name == "float64"

    # see issue #118 for details
    assert 1000 * ms == 1 * s
    assert 1 * s == 1000 * ms


def test_overflow_warnings():
    from unyt import km

    data = [2 ** 53, 2 ** 54] * km

    message = "Overflow encountered while converting to units 'mile'"
    _process_warning(data.to, message, RuntimeWarning, ("mile",))
    _process_warning(data.in_units, message, RuntimeWarning, ("mile",))
    _process_warning(data.convert_to_units, message, RuntimeWarning, ("mile",))


def test_input_units_deprecation():
    from unyt.array import unyt_array, unyt_quantity

    message = "input_units has been deprecated, please use units instead"

    _process_warning(
        unyt_array, message, DeprecationWarning, ([1, 2, 3],), {"input_units": "mile"}
    )
    _process_warning(
        unyt_quantity, message, DeprecationWarning, (3,), {"input_units": "mile"}
    )

    with warnings.catch_warnings():
        warnings.simplefilter("ignore")
        assert_array_equal(
            unyt_array([1, 2, 3], "mile"), unyt_array([1, 2, 3], input_units="mile")
        )
        assert unyt_quantity(3, "mile") == unyt_quantity(3, input_units="mile")


def test_clip():
    from unyt import km

    data = [1, 2, 3, 4, 5, 6] * km
    answer = [2, 2, 3, 4, 4, 4] * km

    ret = np.clip(data, 2, 4)
    assert_array_equal(ret, answer)
    assert ret.units == answer.units

    np.clip(data, 2, 4, out=data)

    assert_array_equal(data, answer)
    assert data.units == answer.units

    left_edge = [0.0, 0.0, 0.0] * km
    right_edge = [1.0, 1.0, 1.0] * km

    positions = [[0.0, 0.0, 0.0], [1.0, 1.0, -0.1], [1.5, 1.0, 0.9]] * km
    np.clip(positions, left_edge, right_edge, positions)
    assert positions.units == left_edge.units
    assert positions.max() == 1.0 * km
    assert positions.min() == 0.0 * km


def test_name_attribute():
    a = unyt_array([0, 1, 2], "s")
    assert a.name is None
    a.name = "time"
    assert a.name == "time"
    assert a[0].name == "time"
    a.convert_to_units("ms")
    assert a.name == "time"
    b = unyt_quantity(1, "m", name="distance")
    assert b.name == "distance"
    c = b.copy()
    assert c.name == "distance"
    c_1 = copy.deepcopy(b)
    assert c_1.name == "distance"
    d = b.in_units("mm")
    assert d.name == "distance"
    e = b.to("mm")
    assert e.name == "distance"
    f = unyt_array([3, 4, 5], "K", name="temperature")
    g = f.in_units("J", equivalence="thermal")
    assert g.name is None
    g_1 = f.to_equivalent("J", equivalence="thermal")
    assert g_1.name is None
    f.convert_to_equivalent("J", equivalence="thermal")
    assert f.name is None
    h = f.to("J", equivalence="thermal")
    assert h.name is None


def test_neper_bel():
    assert 0 * Unit("dB") + 20 * Unit("dB") == unyt_quantity(20, "dB")
    with pytest.raises(InvalidUnitOperation):
        unyt_array([1, 10], "V") * Unit("dB")
    with pytest.raises(InvalidUnitOperation):
        Unit("Np") * unyt_array([1, 10], "s")
    with pytest.raises(InvalidUnitOperation):
        unyt_array([0, 20], "dB") ** 2
    with pytest.raises(InvalidUnitOperation):
        np.power(unyt_array([0, 20], "dB"), -2)


<<<<<<< HEAD
def test_mil():
    assert unyt_quantity(1, "mil").to("inch") == unyt_quantity(0.001, "inch")
=======
def test_delta_degC():
    t1 = 10 * degC
    t2 = 1 * K
    assert t1 + t2 == 11 * degC
    # In the current implementation 1*K + 10*degC = 11*K
    # In the future, this will generate UnitOperationError
    with pytest.warns(FutureWarning):
        t2 + t1
    assert t2 + t1 == 11 * K
    t3 = 1 * delta_degC
    assert t1 + t3 == 11 * degC
    assert t3 + t1 == 11 * degC
    assert 1 * delta_degC + 2 * delta_degC == 3 * delta_degC
    assert 2 * delta_degC == unyt_quantity(2, "delta_degC")


def test_delta_degF():
    t1 = 10 * degF
    t2 = 1 * R
    assert t1 + t2 == 11 * degF
    # In the current implementation 1*R + 10*degF = 11*R
    # In the future, this will generate UnitOperationError
    with pytest.warns(FutureWarning):
        t2 + t1
    assert t2 + t1 == 11 * R
    t3 = 1 * delta_degF
    assert t1 + t3 == 11 * degF
    assert t3 + t1 == 11 * degF
    assert 1 * delta_degF + 2 * delta_degF == 3 * delta_degF
    assert 2 * delta_degF == unyt_quantity(2, "delta_degF")
>>>>>>> d51595d4
<|MERGE_RESOLUTION|>--- conflicted
+++ resolved
@@ -2381,10 +2381,6 @@
         np.power(unyt_array([0, 20], "dB"), -2)
 
 
-<<<<<<< HEAD
-def test_mil():
-    assert unyt_quantity(1, "mil").to("inch") == unyt_quantity(0.001, "inch")
-=======
 def test_delta_degC():
     t1 = 10 * degC
     t2 = 1 * K
@@ -2415,4 +2411,7 @@
     assert t3 + t1 == 11 * degF
     assert 1 * delta_degF + 2 * delta_degF == 3 * delta_degF
     assert 2 * delta_degF == unyt_quantity(2, "delta_degF")
->>>>>>> d51595d4
+
+
+def test_mil():
+    assert unyt_quantity(1, "mil").to("inch") == unyt_quantity(0.001, "inch")